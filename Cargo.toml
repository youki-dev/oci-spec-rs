--- conflicted
+++ resolved
@@ -31,11 +31,8 @@
 quickcheck = { version = "1.0.3", optional = true }
 derive_builder = { version = "0.10.2", optional = true }
 getset = { version = "0.1.1", optional = true }
-<<<<<<< HEAD
 cfg-if = "1.0.0"
 nix = "0.22.0"
-=======
->>>>>>> b730be62
 
 [dev-dependencies]
 tempfile = "3.2.0"
